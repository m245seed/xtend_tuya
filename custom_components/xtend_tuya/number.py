--- conflicted
+++ resolved
@@ -3,14 +3,11 @@
 from __future__ import annotations
 
 
-<<<<<<< HEAD
-=======
 from homeassistant.components.number import (
     NumberDeviceClass,
     NumberEntity,
     NumberEntityDescription,
 )
->>>>>>> a4862c46
 from homeassistant.const import EntityCategory, Platform
 from homeassistant.core import HomeAssistant, callback
 from homeassistant.helpers.dispatcher import async_dispatcher_connect
@@ -97,19 +94,15 @@
 # All descriptions can be found here. Mostly the Integer data types in the
 # default instructions set of each category end up being a number.
 # https://developer.tuya.com/en/docs/iot/standarddescription?id=K9i5ql6waswzq
-<<<<<<< HEAD
 NUMBERS: dict[str, tuple[XTNumberEntityDescription, ...]] = {
-=======
-NUMBERS: dict[str, tuple[NumberEntityDescription, ...]] = {
     "bh": (
-        NumberEntityDescription(
+        XTNumberEntityDescription(
             key=DPCode.TEMP_SET_1,
             translation_key="warm_temperature",
             device_class=NumberDeviceClass.TEMPERATURE,
             entity_category=EntityCategory.CONFIG,
         ),
     ),
->>>>>>> a4862c46
     "dbl": (
         XTNumberEntityDescription(
             key=DPCode.VOLUME_SET,
